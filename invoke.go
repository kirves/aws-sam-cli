package main

import (
	"fmt"
	"log"
	"os"
	"path/filepath"

	"io/ioutil"

	"io"
	"sync"

	"github.com/awslabs/goformation"
	"github.com/codegangsta/cli"
)

func invoke(c *cli.Context) {

	// Setup the logger
	stdout := io.Writer(os.Stdout)
	stderr := io.Writer(os.Stderr)
	logarg := c.String("log")

	if len(logarg) > 0 {
		if logFile, err := os.Create(logarg); err == nil {
			stderr = io.Writer(logFile)
			stdout = io.Writer(logFile)
			log.SetOutput(stderr)
		} else {
			log.Fatalf("Failed to open log file %s: %s\n", c.String("log"), err)
		}
	}

	filename := getTemplateFilename(c.String("template"))
	template, err := goformation.Open(filename)
	if err != nil {
		log.Fatalf("Failed to parse template: %s\n", err)
	}

	log.Printf("Successfully parsed %s\n", filename)

	name := c.Args().First()

	// Find the specified function in the SAM template. Either check for a function whose
	// logical ID matches the first CLI argument, or if they only have a single function
	// defined, and don't specify a name, then just use that function.
	functions := template.GetAllAWSServerlessFunctionResources()
	function, found := functions[name]
	if !found {
		if len(functions) == 1 && name == "" {
			for _, f := range functions {
				function = f
			}
		} else {
			if name == "" {
				fmt.Fprintf(os.Stderr, "ERROR: You must provide a function identifier (function's Logical ID in the SAM template) as the first argument.\n")
			} else {
				fmt.Fprintf(os.Stderr, "ERROR: Could not find a AWS::Serverless::Function with logical ID '%s'\n", name)
			}
			// If have functions defined in the template, be helpful and suggest them
			if len(functions) > 0 {
				fmt.Fprintf(os.Stderr, "Possible options in your template:\n")
				for resourceName := range functions {
					fmt.Fprintf(os.Stderr, " * %s\n", resourceName)
				}
			}
			os.Exit(1)
		}
	}

	// Check connectivity to docker
	dockerVersion, err := getDockerVersion()
	if err != nil {
		log.Printf("Running AWS SAM projects locally requires Docker. Have you got it installed?\n")
		log.Printf("%s\n", err)
		os.Exit(1)
	}

	log.Printf("Connected to Docker %s", dockerVersion)

	cwd := filepath.Dir(filename)
	if c.String("docker-volume-basedir") != "" {
		cwd = c.String("docker-volume-basedir")
	}

	runt, err := NewRuntime(NewRuntimeOpt{
<<<<<<< HEAD
		Cwd:             cwd,
		LogicalID:       name,
		Function:        function,
		Logger:          stderr,
		EnvOverrideFile: c.String("env-vars"),
		DebugPort:       c.String("debug-port"),
		SkipPullImage:   c.Bool("skip-pull-image"),
=======
		Function:             function,
		EnvVarsOverrides:     funcEnvVarsOverrides,
		Basedir:              baseDir,
		CheckWorkingDirExist: checkWorkingDirExist,
		DebugPort:            c.String("debug-port"),
		SkipPullImage:        c.Bool("skip-pull-image"),
		DockerNetwork:        c.String("docker-network"),
>>>>>>> 9e5ca108
	})

	if err != nil {
		log.Fatalf("Could not initiate %s runtime: %s\n", function.Runtime, err)
	}

	eventFile := c.String("event")
	event := ""
	if eventFile == "" {
		// The event payload wasn't provided with --event, so read from stdin
		log.Printf("Reading invoke payload from stdin (you can also pass it from file with --event)\n")
		pb, err := ioutil.ReadAll(os.Stdin)
		if err != nil {
			log.Fatalf("Could not read event from stdin: %s\n", err)
		}
		event = string(pb)
	} else {
		// The event payload should be read from the file provided
		pb, err := ioutil.ReadFile(eventFile)
		if err != nil {
			log.Fatalf("Could not read event from file: %s\n", err)
		}
		event = string(pb)
	}

	stdoutTxt, stderrTxt, err := runt.Invoke(event)
	if err != nil {
		log.Fatalf("Could not invoke function: %s\n", err)
	}

	var wg sync.WaitGroup
	wg.Add(2)

	go func() {
		io.Copy(stderr, stderrTxt)
		wg.Done()
	}()

	go func() {
		io.Copy(stdout, stdoutTxt)
		wg.Done()
	}()

	wg.Wait()

	fmt.Fprintf(stderr, "\n")
	runt.CleanUp()
}<|MERGE_RESOLUTION|>--- conflicted
+++ resolved
@@ -85,7 +85,6 @@
 	}
 
 	runt, err := NewRuntime(NewRuntimeOpt{
-<<<<<<< HEAD
 		Cwd:             cwd,
 		LogicalID:       name,
 		Function:        function,
@@ -93,15 +92,7 @@
 		EnvOverrideFile: c.String("env-vars"),
 		DebugPort:       c.String("debug-port"),
 		SkipPullImage:   c.Bool("skip-pull-image"),
-=======
-		Function:             function,
-		EnvVarsOverrides:     funcEnvVarsOverrides,
-		Basedir:              baseDir,
-		CheckWorkingDirExist: checkWorkingDirExist,
-		DebugPort:            c.String("debug-port"),
-		SkipPullImage:        c.Bool("skip-pull-image"),
 		DockerNetwork:        c.String("docker-network"),
->>>>>>> 9e5ca108
 	})
 
 	if err != nil {
